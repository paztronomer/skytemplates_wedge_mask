--- conflicted
+++ resolved
@@ -1,10 +1,5 @@
-<<<<<<< HEAD
-# skytemplates_wedge_mask
-## Codes for visualize and assess the anomaly. Code for apply an additional bitmask to the BPM
-=======
 # Bitmask modification and wedge assessment
 ## Codes for asses the CCD 3 wedge, appearing when CCD 2 is dead (DECam data). Then apply an additional bitmask to the BPM
->>>>>>> bad0256d
 
 *To mask the CCD3 wedge, shown in skytemplates (time range when CCD2 is dead)*
 
